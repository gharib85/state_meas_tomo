#!/usr/bin/env python3
# -*- coding: utf-8 -*-
"""
Simulates symmetric (sym) measurements of two qubits.

This script generates the numerical tests used in the paper and corresponding
figures.

Example:
    python paper_simulations.py
    

Author = Charles Baldwin


"""
import sys
import time

import numpy as np

sys.path.append('/installdir1/state_meas_tomo/')
sys.path.append('/installdir1/state_meas_tomo/analysis_scripts')
sys.path.append('/installdir1/state_meas_tomo/partial_tomography')
sys.path.append('/installdir2/lib/python3.4/site-packages/')
sys.path.append('/installdir2/lib/python3.4/site-packges/matlab')

import analysis_tools
import analysis
   

################## RELEVANT PARAMETERS AND TARGET STATES ######################
T = time.time()
N = 2 # number of qubits
bootstrap_iter = 10
bin_num = 5
p_mix = 0.99  # mixture with target state and max-mixed state
seed_val = 0

if N == 1:
    # target state prep
    state_vector = (1/np.sqrt(2))*np.array([1,1])
    
    # example observables
    obs1 = np.outer(state_vector, state_vector)
    obs2 = (1/2)*np.array([[1,np.e**(1j*np.pi/4)],[np.e**(-1j*np.pi/4),1]])
    # obs3 = ...
    
if N == 2:
    # target state prep
    state_vector = (1/np.sqrt(2))*np.array([1,0,0,1])
    
    # example observables
    obs1 = np.outer(state_vector, state_vector)
    obs2 = np.array([[0,0,0,0],[0,0,0,0],[0,0,1,0],[0,0,0,0]])
    # obs3 = ...

target_rho = np.outer(state_vector, state_vector)
observables = np.dstack((obs1, obs2))   # add additional observables here

# set up analysis
SE = analysis.PartialMaxLike(seed=seed_val)
SE.targets=[target_rho]  
SE.simulate(fid=p_mix)
           
########################### PLOT HISTOGRAMS ###################################

# plot unbinned histograms
analysis_tools.figure2(SE)    # hard-coded for N = 2
analysis_tools.figure5(SE, bin_num)

############################# DO ANALYSIS #####################################

# bin histograms
SE.autobinMaxLike(bin_num)

print('Running Tomgraphy...')
SE.tomography()

print('Running Bootstrap...')
bootstrap_fids = SE.bootstrap(method='parametric', iters=bootstrap_iter)
SE.bootstrapAnalysis()

## Uncomment to bound expectation values when run through terminal
#print('Finding expectation value bounds...')
<<<<<<< HEAD
#analysis_tools.expectationValues(SE, observables)
=======
#analysis_tools.expectationValues(SE, observables, p_mix)
>>>>>>> aaf761fa

print('Elapsed Time: ' + str(time.time()- T) + ' seconds')<|MERGE_RESOLUTION|>--- conflicted
+++ resolved
@@ -83,10 +83,6 @@
 
 ## Uncomment to bound expectation values when run through terminal
 #print('Finding expectation value bounds...')
-<<<<<<< HEAD
-#analysis_tools.expectationValues(SE, observables)
-=======
 #analysis_tools.expectationValues(SE, observables, p_mix)
->>>>>>> aaf761fa
 
 print('Elapsed Time: ' + str(time.time()- T) + ' seconds')